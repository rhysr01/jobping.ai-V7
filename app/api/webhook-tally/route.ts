--- conflicted
+++ resolved
@@ -1,215 +1,6 @@
 import { NextRequest, NextResponse } from 'next/server';
 import { createClient } from '@supabase/supabase-js';
-<<<<<<< HEAD
-
-const supabase = createClient(
-  process.env.NEXT_PUBLIC_SUPABASE_URL! as string,
-  process.env.SUPABASE_SERVICE_ROLE_KEY! as string
-);
-
-// Type for Tally webhook payload
-type TallyWebhookData = {
-  eventId: string;
-  eventType: string;
-  createdAt: string;
-  data: {
-    responseId: string;
-    submissionId: string;
-    respondentId: string;
-    formId: string;
-    formName: string;
-    createdAt: string;
-    fields: Array<{
-      key: string;
-      label: string;
-      type: string;
-      value: string | string[];
-    }>;
-  };
-};
-
-// User registration data extracted from Tally form
-type UserRegistrationData = {
-  email: string;
-  fullName?: string;
-  university?: string;
-  graduationYear?: string;
-  preferredRole?: string;
-  skills?: string[];
-  locationPreference?: string;
-  workEnvironmentPreference?: 'remote' | 'hybrid' | 'on-site' | 'any';
-  plan?: 'free' | 'premium';
-};
-
-export async function POST(req: NextRequest) {
-  try {
-    // Verify webhook authenticity (add proper verification in production)
-    const signature = req.headers.get('tally-signature');
-    if (!signature) {
-      return NextResponse.json({ error: 'Missing signature' }, { status: 401 });
-    }
-
-    const payload: TallyWebhookData = await req.json();
-    
-    console.log('📝 Received Tally webhook:', payload.eventType);
-
-    // Only process form submissions
-    if (payload.eventType !== 'FORM_RESPONSE') {
-      return NextResponse.json({ message: 'Event type not handled' });
-    }
-
-    // Extract user data from Tally form fields
-    const userData = extractUserDataFromTallyFields(payload.data.fields);
-    
-    if (!userData.email) {
-      return NextResponse.json({ error: 'Email is required' }, { status: 400 });
-    }
-
-    // Check if user already exists
-    const { data: existingUser } = await supabase
-      .from('users')
-      .select('email')
-      .eq('email', userData.email)
-      .single();
-
-    if (existingUser) {
-      console.log(`👤 User ${userData.email} already exists, updating preferences`);
-      
-      // Update existing user preferences
-      const { error: updateError } = await supabase
-        .from('users')
-        .update({
-          full_name: userData.fullName,
-          university: userData.university,
-          graduation_year: userData.graduationYear,
-          preferred_role: userData.preferredRole,
-          skills: userData.skills,
-          location_preference: userData.locationPreference,
-          work_environment_preference: userData.workEnvironmentPreference,
-          plan: userData.plan,
-          updated_at: new Date().toISOString(),
-        })
-        .eq('email', userData.email);
-
-      if (updateError) {
-        console.error('❌ Failed to update user:', updateError);
-        return NextResponse.json({ error: 'Failed to update user' }, { status: 500 });
-      }
-    } else {
-      console.log(`✨ Creating new user: ${userData.email}`);
-      
-      // Create new user
-      const { error: insertError } = await supabase
-        .from('users')
-        .insert({
-          email: userData.email,
-          full_name: userData.fullName,
-          university: userData.university,
-          graduation_year: userData.graduationYear,
-          preferred_role: userData.preferredRole,
-          skills: userData.skills,
-          location_preference: userData.locationPreference,
-          work_environment_preference: userData.workEnvironmentPreference,
-          plan: userData.plan || 'free',
-          created_at: new Date().toISOString(),
-          updated_at: new Date().toISOString(),
-        });
-
-      if (insertError) {
-        console.error('❌ Failed to create user:', insertError);
-        return NextResponse.json({ error: 'Failed to create user' }, { status: 500 });
-      }
-    }
-
-    // Optionally trigger initial job matching for the user
-    if (process.env.NODE_ENV === 'production') {
-      try {
-        const baseUrl = process.env.VERCEL_URL 
-          ? `https://${process.env.VERCEL_URL}` 
-          : 'http://localhost:3000';
-        
-        await fetch(`${baseUrl}/api/match-users`, {
-          method: 'POST',
-          headers: { 'Content-Type': 'application/json' },
-          body: JSON.stringify({ userEmail: userData.email, limit: 10 }),
-        });
-        
-        console.log(`🎯 Triggered initial matching for ${userData.email}`);
-      } catch (matchError) {
-        console.error('⚠️ Failed to trigger initial matching:', matchError);
-        // Don't fail the webhook if matching fails
-      }
-    }
-
-    return NextResponse.json({ 
-      success: true, 
-      message: 'User registered successfully',
-      user: userData.email 
-    });
-
-  } catch (error: unknown) {
-    console.error('🚨 Webhook processing error:', error);
-    
-    if (error instanceof Error) {
-      return NextResponse.json({ error: error.message }, { status: 500 });
-    }
-    
-    return NextResponse.json({ error: 'Unknown server error' }, { status: 500 });
-  }
-}
-
-// Extract user data from Tally form fields
-function extractUserDataFromTallyFields(fields: TallyWebhookData['data']['fields']): UserRegistrationData {
-  const userData: UserRegistrationData = { email: '' };
-  
-  fields.forEach(field => {
-    const value = Array.isArray(field.value) ? field.value.join(', ') : field.value;
-    
-    // Map Tally field keys to user data (adjust based on your actual form structure)
-    switch (field.key.toLowerCase()) {
-      case 'email':
-      case 'email_address':
-        userData.email = value;
-        break;
-      case 'full_name':
-      case 'name':
-        userData.fullName = value;
-        break;
-      case 'university':
-      case 'school':
-        userData.university = value;
-        break;
-      case 'graduation_year':
-      case 'grad_year':
-        userData.graduationYear = value;
-        break;
-      case 'preferred_role':
-      case 'role':
-        userData.preferredRole = value;
-        break;
-      case 'skills':
-        userData.skills = Array.isArray(field.value) ? field.value : [value];
-        break;
-      case 'location':
-      case 'location_preference':
-        userData.locationPreference = value;
-        break;
-      case 'work_environment':
-      case 'remote_preference':
-        userData.workEnvironmentPreference = value as 'remote' | 'hybrid' | 'on-site' | 'any';
-        break;
-      case 'plan':
-      case 'pricing_plan':
-        userData.plan = value as 'free' | 'premium';
-        break;
-    }
-  });
-  
-  return userData;
-=======
 import OpenAI from 'openai';
-
-// Import job matching logic and types
 import {
   performEnhancedAIMatching,
   generateFallbackMatches,
@@ -262,8 +53,6 @@
   
   fields.forEach(field => {
     const value = Array.isArray(field.value) ? field.value.join(', ') : field.value;
-    
-    // Map Tally field keys to your Supabase column names
     switch (field.key.toLowerCase()) {
       case 'email':
       case 'email_address':
@@ -313,9 +102,7 @@
       case 'preferred_roles':
         userData.roles_selected = value;
         break;
-      // Handle any additional fields from your form
       default:
-        // Log unknown fields for debugging
         console.log(`Unknown field: ${field.key} = ${value}`);
         break;
     }
@@ -327,13 +114,6 @@
 export async function POST(req: NextRequest) {
   try {
     const supabase = getSupabaseClient();
-    
-    // Verify webhook signature if you set one up in Tally
-    // const signature = req.headers.get('tally-signature');
-    // if (!verifySignature(signature, body)) {
-    //   return NextResponse.json({ error: 'Invalid signature' }, { status: 401 });
-    // }
-
     const payload: TallyWebhookData = await req.json();
     
     if (payload.eventType !== 'FORM_RESPONSE') {
@@ -342,7 +122,6 @@
 
     // Extract user data from form submission
     const userData = extractUserDataFromTallyFields(payload.data.fields);
-    
     if (!userData.email) {
       return NextResponse.json({ error: 'Email is required' }, { status: 400 });
     }
@@ -359,7 +138,6 @@
     const isNewUser = !existingUser;
 
     if (fetchError && fetchError.code !== 'PGRST116') {
-      // PGRST116 = no rows returned (user doesn't exist), which is fine
       throw fetchError;
     }
 
@@ -387,8 +165,6 @@
 
     if (isNewUser) {
       console.log(`New user detected: ${userData.email}. Generating welcome matches...`);
-      
-      // Fetch recent jobs for initial matching
       const threeDaysAgo = new Date();
       threeDaysAgo.setDate(threeDaysAgo.getDate() - 3);
       
@@ -397,7 +173,7 @@
         .select('*')
         .gte('created_at', threeDaysAgo.toISOString())
         .order('created_at', { ascending: false })
-        .limit(30); // Smaller limit for welcome matches
+        .limit(30);
 
       if (jobsError) {
         console.error('Failed to fetch jobs for new user matching:', jobsError);
@@ -406,7 +182,6 @@
           const openai = getOpenAIClient();
           matches = await performEnhancedAIMatching(jobs, userData as unknown as UserPreferences, openai);
           matchType = 'ai_success';
-          
           if (!matches || matches.length === 0) {
             matchType = 'fallback';
             matches = generateFallbackMatches(jobs, userData as unknown as UserPreferences);
@@ -417,7 +192,6 @@
           matches = generateFallbackMatches(jobs, userData as unknown as UserPreferences);
         }
 
-        // Save welcome matches
         if (matches.length > 0) {
           const matchEntries = matches.map(match => ({
             user_email: String(userData.email),
@@ -438,7 +212,6 @@
             console.error(`Failed to save welcome matches for ${userData.email}:`, matchError);
           }
 
-          // Log the welcome matching session
           await logMatchSession(
             String(userData.email),
             matchType,
@@ -451,7 +224,7 @@
 
     // Send welcome email for new users (optional)
     if (isNewUser && matches.length > 0) {
-      // You could trigger a welcome email here
+      // Place your sendMatchedJobsEmail() call here if you want to trigger an email!
       console.log(`${matches.length} welcome matches generated for ${userData.email}`);
     }
 
@@ -479,5 +252,4 @@
     message: 'Tally webhook endpoint is active',
     timestamp: new Date().toISOString()
   });
->>>>>>> 1db7de80
 }